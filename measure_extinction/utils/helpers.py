--- conflicted
+++ resolved
@@ -16,12 +16,7 @@
         # not an installable package yet
         # def_path = pkg_resources.resource_filename(
         #    'extstar_data', '')
-<<<<<<< HEAD
-        # def_path = "/home/kgordon/Python_git/extstar_data/"
-        def_path = "/Users/pyanchulova/Documents/extstar_data/"
-=======
         def_path = "/home/kgordon/Python/extstar_data/"
->>>>>>> 464fc09a
         if not os.path.isfile("{}/DAT_files/{}".format(def_path, fstarname)):
             print("{} file not found".format(fstarname))
         else:
